--- conflicted
+++ resolved
@@ -698,7 +698,6 @@
                         continue;
                     }
 
-<<<<<<< HEAD
                     // Check that harness directory has at least one .rego file directly
                     let rego_files = count_rego_files_direct(&harness_dir);
                     if rego_files == 0 {
@@ -710,29 +709,6 @@
             // Validate Rego namespaces (policies, helpers, and system)
             if let Err(e) = validate_rego_namespaces(path, &manifest.metadata.name) {
                 errors.push(format!("Namespace validation failed: {}", e));
-=======
-                    // Check for system/evaluate.rego
-                    let system_eval = harness_dir.join("system").join("evaluate.rego");
-                    if !system_eval.exists() {
-                        errors.push(format!(
-                            "Missing system/evaluate.rego for harness: {harness}"
-                        ));
-                    }
-
-                    // Check that at least some .rego files exist
-                    let rego_files = count_rego_files(&harness_dir);
-                    if rego_files == 0 {
-                        errors.push(format!("No .rego files found for harness: {harness}"));
-                    }
-                }
-            }
-
-            // Validate Rego namespaces
-            if policies_dir.exists() {
-                if let Err(e) = validate_rego_namespaces(path, &manifest.metadata.name) {
-                    errors.push(format!("Namespace validation failed: {e}"));
-                }
->>>>>>> f520db75
             }
 
             // Check for README
