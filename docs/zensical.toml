--- conflicted
+++ resolved
@@ -77,24 +77,12 @@
     ]}
   ]},
   { "Tutorials" = [
-<<<<<<< HEAD
     { "Coding Productivity" = [
       "tutorials/claude-code.md",
       "tutorials/cursor.md",
       "tutorials/opencode.md",
       "tutorials/react-typescript.md"
     ]}
-  ]},
-  { "Enterprise" = [
-    "enterprise/global-config.md",
-    "enterprise/policy-registry.md",
-    "enterprise/soc-siem.md",
-    "enterprise/enterprise-pro.md"
-=======
-    "tutorials/claude-code.md",
-    "tutorials/cursor.md",
-    "tutorials/opencode.md",
-    "tutorials/react-typescript.md"
   ]},
   { "Catalog" = [
     "catalog/index.md",
@@ -114,7 +102,12 @@
       "catalog/reference/manifest-schema.md",
       "catalog/reference/namespace-conventions.md"
     ]}
->>>>>>> ed4375dc
+  ]},
+  { "Enterprise" = [
+    "enterprise/global-config.md",
+    "enterprise/policy-registry.md",
+    "enterprise/soc-siem.md",
+    "enterprise/enterprise-pro.md"
   ]}
 ]
 
